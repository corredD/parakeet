--- conflicted
+++ resolved
@@ -19,11 +19,7 @@
     strategy:
       fail-fast: false
       matrix:
-<<<<<<< HEAD
-        python-version: [3.8, 3.9, 3.10]
-=======
         python-version: [3.8, 3.9]
->>>>>>> cff000a6
 
     steps:
     - name: Install cuda
