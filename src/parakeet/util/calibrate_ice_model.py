--- conflicted
+++ resolved
@@ -120,20 +120,9 @@
     input_multislice.illumination_model = "Partial_Coherent"
     input_multislice.temporal_spatial_incoh = "Temporal_Spatial"
 
-<<<<<<< HEAD
-    # Zero defocus reference
-    centre = 500
-    input_multislice.cond_lens_zero_defocus_type = "User_Define"
-    input_multislice.obj_lens_zero_defocus_type = "User_Define"
-    input_multislice.cond_lens_zero_defocus_plane = centre
-    input_multislice.obj_lens_zero_defocus_plane = centre
-    input_multislice.obj_lens_inner_aper_ang = 0
-    input_multislice.obj_lens_outer_aper_ang = 0
-=======
     # Set the energy
     input_multislice.E_0 = 300
     input_multislice.bwl = False
->>>>>>> fdabb33c
 
     return input_multislice
 
@@ -709,14 +698,9 @@
     input_multislice = create_input_multislice()
 
     # Compute the number of pixels
-<<<<<<< HEAD
-    nx = int(x_box_size / pixel_size)  # next_power_2(int(x_box_size / pixel_size))
-    ny = int(y_box_size / pixel_size)  # next_power_2(int(y_box_size / pixel_size))
-=======
     nx = int(ceil(x_box_size / pixel_size) * 2)
     ny = int(ceil(y_box_size / pixel_size) * 2)
 
->>>>>>> fdabb33c
     x_box_size = nx * pixel_size
     y_box_size = ny * pixel_size
     z_box_size = x_box_size
@@ -1174,12 +1158,8 @@
     # Load the water model
     atom_data = load_water_atomic_model()
 
-<<<<<<< HEAD
-    pixel_size = [0.1]  # 1.0, 0.1]
-=======
     # Set the pixel sizes
     pixel_size = np.arange(0.1, 1.1, 0.1)  # [0.1]#, 1.0]
->>>>>>> fdabb33c
 
     stats_list = []
     power_list = []
@@ -1187,90 +1167,7 @@
 
     for ps in pixel_size:
         # Get the simulated exit wave
-<<<<<<< HEAD
-        physical_data, random_data, xmin, xmax = compute_exit_wave(atom_data, ps)
-
-        x0 = np.floor(xmin / ps).astype("int32")
-        x1 = np.floor(xmax / ps).astype("int32")
-        xr = x1 - x0
-        x0 = x0 + xr // 4
-        x1 = x1 - xr // 4
-
-        random_middle = random_data[x0[0] : x1[0], x0[1] : x1[1]]
-        physical_middle = physical_data[x0[0] : x1[0], x0[1] : x1[1]]
-        physical_middle_mean_real = np.mean(physical_middle.flatten().real)
-        physical_middle_mean_imag = np.mean(physical_middle.flatten().imag)
-        random_middle_mean_real = np.mean(random_middle.flatten().real)
-        random_middle_mean_imag = np.mean(random_middle.flatten().imag)
-        # pylab.imshow(np.abs(physical_middle))
-        # pylab.show()
-
-        physical_middle_std_real = np.std(physical_middle.flatten().real)
-        physical_middle_std_imag = np.std(physical_middle.flatten().imag)
-        random_middle_std_real = np.std(random_middle.flatten().real)
-        random_middle_std_imag = np.std(random_middle.flatten().imag)
-
-        width = 0.0393701 * 190
-        height = width * 0.75
-        fig, ax = pylab.subplots(
-            figsize=(width, height),
-            nrows=2,
-            ncols=2,
-            sharex=True,
-            sharey=True,
-            constrained_layout=True,
-        )
-        ax[0][0].hist(physical_middle.flatten().real, bins=20, density=True)
-        ax[0][1].hist(physical_middle.flatten().imag, bins=20, density=True)
-        ax[1][0].hist(random_middle.flatten().real, bins=20, density=True)
-        ax[1][1].hist(random_middle.flatten().imag, bins=20, density=True)
-        ax[0][0].set_title("Real component", fontweight="bold")
-        ax[0][1].set_title("Imaginary component", fontweight="bold")
-        ax[0][0].set_ylabel("Physical model", fontweight="bold")
-        ax[1][0].set_ylabel("Random model", fontweight="bold")
-        ax[0][0].set_xlabel("(a)")
-        ax[0][1].set_xlabel("(b)")
-        ax[1][0].set_xlabel("(c)")
-        ax[1][1].set_xlabel("(d)")
-        ax[0][0].axvline(physical_middle_mean_real, color="black")
-        ax[0][1].axvline(physical_middle_mean_imag, color="black")
-        ax[1][0].axvline(random_middle_mean_real, color="black")
-        ax[1][1].axvline(random_middle_mean_imag, color="black")
-        # ymax = ax[0][0].get_ylim()[1]
-        if ps == 1.0:
-            xr = 0.8
-            xi = 0.4
-        else:
-            xr = 0.5
-            xi = -1.0
-        ax[0][0].text(
-            xr,
-            0.5 * ax[0][0].get_ylim()[1],
-            "mean: %.2f\n sdev: %.2f"
-            % (physical_middle_mean_real, physical_middle_std_real),
-        )
-        ax[0][1].text(
-            xi,
-            0.5 * ax[0][1].get_ylim()[1],
-            "mean: %.2f\n sdev: %.2f"
-            % (physical_middle_mean_imag, physical_middle_std_imag),
-        )
-        ax[1][0].text(
-            xr,
-            0.5 * ax[1][0].get_ylim()[1],
-            "mean: %.2f\n sdev: %.2f"
-            % (random_middle_mean_real, random_middle_std_real),
-        )
-        ax[1][1].text(
-            xi,
-            0.5 * ax[1][1].get_ylim()[1],
-            "mean: %.2f\n sdev: %.2f"
-            % (random_middle_mean_imag, random_middle_std_imag),
-        )
-        fig.savefig("histograms_%.1fA.png" % ps, dpi=300, bbox_inches="tight")
-=======
         physical_data, random_data, xmin, xmax = load_exit_wave(atom_data, ps)
->>>>>>> fdabb33c
 
         # Make the plots
         stats = plot_mean_and_var(physical_data, random_data, xmin, xmax, ps)
@@ -1281,65 +1178,13 @@
         power_list.append(power)
         edge_list.append(edge)
 
-<<<<<<< HEAD
-        random_d, random_power = compute_power(random_middle, ps)
-        physical_d, physical_power = compute_power(physical_middle, ps)
-
-        width = 0.0393701 * 190
-        height = width * 0.74
-        fig, ax = pylab.subplots(figsize=(width, height), constrained_layout=True)
-        ax.plot(physical_d, physical_power, label="Physical model")
-        ax.plot(random_d, random_power, label="Random model")
-        ax.set_xlabel("Spatial frequency (1/Å)")
-        ax.set_ylabel("Power spectrum")
-        ax.set_xlim(0, 0.5)
-        ax.legend()
-        fig.savefig("power_%.1fA.png" % ps, dpi=300, bbox_inches="tight")
-
-        xsize = xmax - xmin
-        x0 = np.floor((xmin - 0.07 * xsize) / ps).astype("int32")
-        x1 = np.floor((xmin + 0.14 * xsize) / ps).astype("int32")
-        # x0 = np.floor(xmin / ps).astype("int32")
-        # x1 = np.floor(xmax / ps).astype("int32")
-        # x1 = 2 * x0  # + x0 // 2
-        # x0[:] = 0  # x0 // 2
-        random_edge = random_data[x0[0] : x1[0], x0[1] : x1[1]]
-        physical_edge = physical_data[x0[0] : x1[0], x0[1] : x1[1]]
-        # pylab.imshow(np.abs(physical_edge))
-        # pylab.show()
-
-        width = 0.0393701 * 190
-        height = width
-        fig, ax = pylab.subplots(
-            figsize=(width, height), ncols=2, constrained_layout=True
-        )
-        vmin = min(np.min(np.abs(random_edge)), np.min(np.abs(physical_edge)))
-        vmax = max(np.max(np.abs(random_edge)), np.max(np.abs(physical_edge)))
-        ax[0].imshow(np.abs(physical_edge), vmin=vmin, vmax=vmax)
-        ax[1].imshow(np.abs(random_edge), vmin=vmin, vmax=vmax)
-        ax[0].set_title("Physical model", fontweight="bold")
-        ax[1].set_title("Random model", fontweight="bold")
-        ax[0].set_xticks([])
-        ax[1].set_xticks([])
-        ax[0].set_yticks([])
-        ax[1].set_yticks([])
-        ax[0].set_xlabel("(a)")
-        ax[1].set_xlabel("(b)")
-        fig.savefig("edge_%.1fA.png" % ps, dpi=300, bbox_inches="tight")
-        # pylab.show()
-
-
-def main():
-
-=======
     # plot_all_mean_and_std(pixel_size, stats_list)
     # plot_all_power(pixel_size, power_list)
     plot_all_mean_and_power(pixel_size, stats_list, power_list)
     plot_all_edge(pixel_size, edge_list)
 
 
-if __name__ == "__main__":
->>>>>>> fdabb33c
+def main():
     # Create the argument parser
     parser = argparse.ArgumentParser(description="Do the ice model configuration")
 
