#
# parakeet.simulate.simulation.py
#
# Copyright (C) 2019 Diamond Light Source and Rosalind Franklin Institute
#
# Author: James Parkhurst
#
# This code is distributed under the GPLv3 license, a copy of
# which is included in the root directory of this package.
#

import logging
import numpy as np
import parakeet.config
import parakeet.dqe
import parakeet.freeze
import parakeet.futures
import parakeet.inelastic
import parakeet.sample
from typing import Tuple


# Get the logger
logger = logging.getLogger(__name__)


<<<<<<< HEAD
=======
def defocus_spread(Cc, dEE, dII, dVV):
    """
    From equation 3.41 in Kirkland: Advanced Computing in Electron Microscopy

    The dE, dI, dV are the 1/e half widths or E, I and V respectively

    Args:
        Cc (float): The chromatic abberation
        dEE (float): dE/E, the fluctuation in the electron energy
        dII (float): dI/I, the fluctuation in the lens current
        dVV (float): dV/V, the fluctuation in the acceleration voltage

    Returns:

    """
    return Cc * sqrt((dEE) ** 2 + (2 * dII) ** 2 + (dVV) ** 2)


def create_system_configuration(device, gpu_id=0):
    """
    Create an appropriate system configuration

    Args:
        device (str): The device to use

    Returns:
        object: The system configuration

    """
    assert device in ["cpu", "gpu"]

    # Initialise the system configuration
    system_conf = multem.SystemConfiguration()

    # Set the precision
    system_conf.precision = "float"

    # Set the device
    if device == "gpu":
        if multem.is_gpu_available():
            system_conf.device = "device"
        else:
            system_conf.device = "host"
            warnings.warn("GPU not present, reverting to CPU")
    else:
        system_conf.device = "host"

    # Set the gpu_device
    if gpu_id is not None:
        system_conf.gpu_device = gpu_id

    # Print some output
    logger.info("Simulating using %s" % system_conf.device)

    # Return the system configuration
    return system_conf


def create_input_multislice(
    microscope, slice_thickness, margin, simulation_type, centre=None
):
    """
    Create the input multislice object

    Args:
        microscope (object): The microscope object
        slice_thickness (float): The slice thickness
        margin (int): The pixel margin

    Returns:
        object: The input multislice object

    """

    # Initialise the input and system configuration
    input_multislice = multem.Input()

    # Set simulation experiment
    input_multislice.simulation_type = simulation_type

    # Electron-Specimen interaction model
    input_multislice.interaction_model = "Multislice"
    input_multislice.potential_type = "Lobato_0_12"

    # Potential slicing
    # XXX If this is set to "Planes" then for the ribosome example I found that
    # the simulation would not work well (e.g. The image may have nothing or a
    # single point of intensity and nothing else). Best to keep this set to
    # dz_Proj.
    input_multislice.potential_slicing = "dz_Proj"

    # Electron-Phonon interaction model
    input_multislice.pn_model = "Still_Atom"  # "Frozen_Phonon"
    # input_multislice.pn_model = "Frozen_Phonon"
    input_multislice.pn_coh_contrib = 0
    input_multislice.pn_single_conf = False
    input_multislice.pn_nconf = 50
    input_multislice.pn_dim = 110
    input_multislice.pn_seed = 300_183

    # Set the slice thickness
    input_multislice.spec_dz = slice_thickness

    # Specimen thickness
    input_multislice.thick_type = "Whole_Spec"

    # x-y sampling
    input_multislice.nx = microscope.detector.nx + margin * 2
    input_multislice.ny = microscope.detector.ny + margin * 2
    input_multislice.bwl = False

    # Microscope parameters
    input_multislice.E_0 = microscope.beam.energy
    input_multislice.theta = microscope.beam.theta
    input_multislice.phi = microscope.beam.phi

    # Illumination model
    input_multislice.illumination_model = "Partial_Coherent"
    input_multislice.temporal_spatial_incoh = "Temporal_Spatial"

    # Condenser lens
    # source spread (illumination semiangle) function
    ssf_sigma = multem.mrad_to_sigma(
        input_multislice.E_0, microscope.beam.illumination_semiangle
    )
    input_multislice.cond_lens_si_sigma = ssf_sigma

    # Objective lens
    input_multislice.obj_lens_m = microscope.lens.m
    input_multislice.obj_lens_c_10 = microscope.lens.c_10
    input_multislice.obj_lens_c_12 = microscope.lens.c_12
    input_multislice.obj_lens_phi_12 = microscope.lens.phi_12
    input_multislice.obj_lens_c_21 = microscope.lens.c_21
    input_multislice.obj_lens_phi_21 = microscope.lens.phi_21
    input_multislice.obj_lens_c_23 = microscope.lens.c_23
    input_multislice.obj_lens_phi_23 = microscope.lens.phi_23
    input_multislice.obj_lens_c_30 = microscope.lens.c_30
    input_multislice.obj_lens_c_32 = microscope.lens.c_32
    input_multislice.obj_lens_phi_32 = microscope.lens.phi_32
    input_multislice.obj_lens_c_34 = microscope.lens.c_34
    input_multislice.obj_lens_phi_34 = microscope.lens.phi_34
    input_multislice.obj_lens_c_41 = microscope.lens.c_41
    input_multislice.obj_lens_phi_41 = microscope.lens.phi_41
    input_multislice.obj_lens_c_43 = microscope.lens.c_43
    input_multislice.obj_lens_phi_43 = microscope.lens.phi_43
    input_multislice.obj_lens_c_45 = microscope.lens.c_45
    input_multislice.obj_lens_phi_45 = microscope.lens.phi_45
    input_multislice.obj_lens_c_50 = microscope.lens.c_50
    input_multislice.obj_lens_c_52 = microscope.lens.c_52
    input_multislice.obj_lens_phi_52 = microscope.lens.phi_52
    input_multislice.obj_lens_c_54 = microscope.lens.c_54
    input_multislice.obj_lens_phi_54 = microscope.lens.phi_54
    input_multislice.obj_lens_c_56 = microscope.lens.c_56
    input_multislice.obj_lens_phi_56 = microscope.lens.phi_56
    input_multislice.obj_lens_inner_aper_ang = microscope.lens.inner_aper_ang
    input_multislice.obj_lens_outer_aper_ang = microscope.lens.outer_aper_ang

    # Do we have a phase plate
    # if microscope.phase_plate:
    #     input_multislice.phase_shift = pi / 2.0

    # defocus spread function
    input_multislice.obj_lens_ti_sigma = multem.iehwgd_to_sigma(
        defocus_spread(
            microscope.lens.c_c * 1e-3 / 1e-10,  # Convert from mm to A
            microscope.beam.energy_spread,
            microscope.lens.current_spread,
            microscope.beam.acceleration_voltage_spread,
        )
    )

    # zero defocus reference
    if centre is not None:
        input_multislice.cond_lens_zero_defocus_type = "User_Define"
        input_multislice.obj_lens_zero_defocus_type = "User_Define"
        input_multislice.cond_lens_zero_defocus_plane = centre
        input_multislice.obj_lens_zero_defocus_plane = centre
    else:
        input_multislice.cond_lens_zero_defocus_type = "Last"
        input_multislice.obj_lens_zero_defocus_type = "Last"

    # Return the input multislice object
    return input_multislice


def create_input_multislice_diffraction(
    microscope, slice_thickness, margin, simulation_type, centre=None
):
    """
    Create the input multislice object

    Args:
        microscope (object): The microscope object
        slice_thickness (float): The slice thickness
        margin (int): The pixel margin

    Returns:
        object: The input multislice object

    """

    # Initialise the input and system configuration
    input_multislice = multem.Input()

    # Set simulation experiment
    input_multislice.simulation_type = simulation_type

    # Electron-Specimen interaction model
    input_multislice.interaction_model = "Multislice"
    input_multislice.potential_type = "Lobato_0_12"

    # Potential slicing
    # XXX If this is set to "Planes" then for the ribosome example I found that
    # the simulation would not work well (e.g. The image may have nothing or a
    # single point of intensity and nothing else). Best to keep this set to
    # dz_Proj.
    input_multislice.potential_slicing = "dz_Proj"

    # Electron-Phonon interaction model
    input_multislice.pn_model = "Still_Atom"  # "Frozen_Phonon"
    # input_multislice.pn_model = "Frozen_Phonon"
    input_multislice.pn_coh_contrib = 0
    input_multislice.pn_single_conf = False
    input_multislice.pn_nconf = 50
    input_multislice.pn_dim = 110
    input_multislice.pn_seed = 300_183

    # Set the slice thickness
    input_multislice.spec_dz = slice_thickness

    # Specimen thickness
    input_multislice.thick_type = "Whole_Spec"

    # x-y sampling
    input_multislice.nx = microscope.detector.nx + margin * 2
    input_multislice.ny = microscope.detector.ny + margin * 2
    input_multislice.bwl = False

    # Microscope parameters
    input_multislice.E_0 = microscope.beam.energy
    input_multislice.theta = microscope.beam.theta
    input_multislice.phi = microscope.beam.phi

    # Illumination model
    input_multislice.illumination_model = "Partial_Coherent"
    input_multislice.temporal_spatial_incoh = "Temporal_Spatial"

    # Set the incident wave
    # For some reason need this to work with CBED
    input_multislice.iw_x = [0]  # input_multislice.spec_lx/2
    input_multislice.iw_y = [0]  # input_multislice.spec_ly/2

    # Condenser lens
    # source spread (illumination semiangle) function
    ssf_sigma = multem.mrad_to_sigma(
        input_multislice.E_0, microscope.beam.illumination_semiangle
    )
    input_multislice.cond_lens_si_sigma = ssf_sigma

    # Objective lens
    input_multislice.cond_lens_m = microscope.lens.m
    input_multislice.cond_lens_c_10 = microscope.lens.c_10
    input_multislice.cond_lens_c_12 = microscope.lens.c_12
    input_multislice.cond_lens_phi_12 = microscope.lens.phi_12
    input_multislice.cond_lens_c_21 = microscope.lens.c_21
    input_multislice.cond_lens_phi_21 = microscope.lens.phi_21
    input_multislice.cond_lens_c_23 = microscope.lens.c_23
    input_multislice.cond_lens_phi_23 = microscope.lens.phi_23
    input_multislice.cond_lens_c_30 = microscope.lens.c_30
    input_multislice.cond_lens_c_32 = microscope.lens.c_32
    input_multislice.cond_lens_phi_32 = microscope.lens.phi_32
    input_multislice.cond_lens_c_34 = microscope.lens.c_34
    input_multislice.cond_lens_phi_34 = microscope.lens.phi_34
    input_multislice.cond_lens_c_41 = microscope.lens.c_41
    input_multislice.cond_lens_phi_41 = microscope.lens.phi_41
    input_multislice.cond_lens_c_43 = microscope.lens.c_43
    input_multislice.cond_lens_phi_43 = microscope.lens.phi_43
    input_multislice.cond_lens_c_45 = microscope.lens.c_45
    input_multislice.cond_lens_phi_45 = microscope.lens.phi_45
    input_multislice.cond_lens_c_50 = microscope.lens.c_50
    input_multislice.cond_lens_c_52 = microscope.lens.c_52
    input_multislice.cond_lens_phi_52 = microscope.lens.phi_52
    input_multislice.cond_lens_c_54 = microscope.lens.c_54
    input_multislice.cond_lens_phi_54 = microscope.lens.phi_54
    input_multislice.cond_lens_c_56 = microscope.lens.c_56
    input_multislice.cond_lens_phi_56 = microscope.lens.phi_56
    input_multislice.cond_lens_inner_aper_ang = microscope.lens.inner_aper_ang
    input_multislice.cond_lens_outer_aper_ang = microscope.lens.outer_aper_ang

    # Do we have a phase plate
    if microscope.phase_plate:
        input_multislice.phase_shift = pi / 2.0

    # defocus spread function
    input_multislice.obj_lens_ti_sigma = multem.iehwgd_to_sigma(
        defocus_spread(
            microscope.lens.c_c * 1e-3 / 1e-10,  # Convert from mm to A
            microscope.beam.energy_spread,
            microscope.lens.current_spread,
            microscope.beam.acceleration_voltage_spread,
        )
    )

    # zero defocus reference
    if centre is not None:
        input_multislice.cond_lens_zero_defocus_type = "User_Define"
        input_multislice.obj_lens_zero_defocus_type = "User_Define"
        input_multislice.cond_lens_zero_defocus_plane = centre
        input_multislice.obj_lens_zero_defocus_plane = centre
    else:
        input_multislice.cond_lens_zero_defocus_type = "Last"
        input_multislice.obj_lens_zero_defocus_type = "Last"

    # Return the input multislice object
    return input_multislice


>>>>>>> f1651177
class Simulation(object):
    """
    An object to wrap the simulation

    """

<<<<<<< HEAD
    def __init__(
        self,
        image_size: Tuple[int, int],
        pixel_size: float,
        scan=None,
        cluster=None,
        simulate_image=None,
    ):
=======
    def __init__(self, image_size, pixel_size, scan=None, nproc=1, simulate_image=None):
>>>>>>> f1651177
        """
        Initialise the simulation

        Args:
            image_size: The image size
            scan (object): The scan object
            nproc: The number of processes
            simulate_image (func): The image simulation function

        """
        self.pixel_size = pixel_size
        self.image_size = image_size
        self.scan = scan
        self.nproc = nproc
        self.simulate_image = simulate_image

    @property
    def shape(self) -> Tuple[int, int, int]:
        """
        Return
            The simulation data shape

        """
        nx = self.image_size[0]
        ny = self.image_size[1]
        nz = 1
        if self.scan is not None:
            nz = len(self.scan)
        return (nz, ny, nx)

    def angles(self) -> list:
        """
        Return:
            The simulation angles

        """
        if self.scan is None:
            return [(0, 0, 0)]
        return list(
            zip(self.scan.image_number, self.scan.fraction_number, self.scan.angles)
        )

    def run(self, writer=None):
        """
        Run the simulation

        Args:
            writer (object): Write each image to disk

        """

        # Check the shape of the writer
        if writer:
            assert writer.shape == self.shape

        # If we are executing in a single process just do a for loop
        if self.nproc is None or self.nproc <= 1:
            for i, (image_number, fraction_number, angle) in enumerate(self.angles()):
                logger.info(
                    f"    Running job: {i+1}/{self.shape[0]} for image {image_number} fraction {fraction_number} with tilt {angle} degrees"
                )
                _, image, metadata = self.simulate_image(i)
                if writer is not None:
                    writer.data[i, :, :] = image
                    if metadata is not None:
                        writer.header[i] = metadata
        else:
            # Set the maximum number of workers
            self.nproc = min(self.nproc, self.shape[0])
            logger.info("Initialising %d worker threads" % self.nproc)

            # Get the futures executor
            with parakeet.futures.factory(max_workers=self.nproc) as executor:
                # Submit all jobs
                futures = []
                for i, (image_number, fraction_number, angle) in enumerate(
                    self.angles()
                ):
                    logger.info(
                        f"    Running job: {i+1}/{self.shape[0]} for image {image_number} fraction {fraction_number} with tilt {angle} degrees"
                    )
                    futures.append(executor.submit(self.simulate_image, i))

                # Wait for results
                for j, future in enumerate(parakeet.futures.as_completed(futures)):
                    # Get the result
                    i, image, metadata = future.result()

                    # Set the output in the writer
                    if writer is not None:
                        writer.data[i, :, :] = image
                        if metadata is not None:
                            writer.header[i] = metadata

                    # Write some info
                    vmin = np.min(image)
                    vmax = np.max(image)
                    logger.info(
                        "    Processed job: %d (%d/%d); image min/max: %.2f/%.2f"
                        % (i + 1, j + 1, self.shape[0], vmin, vmax)
                    )<|MERGE_RESOLUTION|>--- conflicted
+++ resolved
@@ -24,344 +24,20 @@
 logger = logging.getLogger(__name__)
 
 
-<<<<<<< HEAD
-=======
-def defocus_spread(Cc, dEE, dII, dVV):
-    """
-    From equation 3.41 in Kirkland: Advanced Computing in Electron Microscopy
-
-    The dE, dI, dV are the 1/e half widths or E, I and V respectively
-
-    Args:
-        Cc (float): The chromatic abberation
-        dEE (float): dE/E, the fluctuation in the electron energy
-        dII (float): dI/I, the fluctuation in the lens current
-        dVV (float): dV/V, the fluctuation in the acceleration voltage
-
-    Returns:
-
-    """
-    return Cc * sqrt((dEE) ** 2 + (2 * dII) ** 2 + (dVV) ** 2)
-
-
-def create_system_configuration(device, gpu_id=0):
-    """
-    Create an appropriate system configuration
-
-    Args:
-        device (str): The device to use
-
-    Returns:
-        object: The system configuration
-
-    """
-    assert device in ["cpu", "gpu"]
-
-    # Initialise the system configuration
-    system_conf = multem.SystemConfiguration()
-
-    # Set the precision
-    system_conf.precision = "float"
-
-    # Set the device
-    if device == "gpu":
-        if multem.is_gpu_available():
-            system_conf.device = "device"
-        else:
-            system_conf.device = "host"
-            warnings.warn("GPU not present, reverting to CPU")
-    else:
-        system_conf.device = "host"
-
-    # Set the gpu_device
-    if gpu_id is not None:
-        system_conf.gpu_device = gpu_id
-
-    # Print some output
-    logger.info("Simulating using %s" % system_conf.device)
-
-    # Return the system configuration
-    return system_conf
-
-
-def create_input_multislice(
-    microscope, slice_thickness, margin, simulation_type, centre=None
-):
-    """
-    Create the input multislice object
-
-    Args:
-        microscope (object): The microscope object
-        slice_thickness (float): The slice thickness
-        margin (int): The pixel margin
-
-    Returns:
-        object: The input multislice object
-
-    """
-
-    # Initialise the input and system configuration
-    input_multislice = multem.Input()
-
-    # Set simulation experiment
-    input_multislice.simulation_type = simulation_type
-
-    # Electron-Specimen interaction model
-    input_multislice.interaction_model = "Multislice"
-    input_multislice.potential_type = "Lobato_0_12"
-
-    # Potential slicing
-    # XXX If this is set to "Planes" then for the ribosome example I found that
-    # the simulation would not work well (e.g. The image may have nothing or a
-    # single point of intensity and nothing else). Best to keep this set to
-    # dz_Proj.
-    input_multislice.potential_slicing = "dz_Proj"
-
-    # Electron-Phonon interaction model
-    input_multislice.pn_model = "Still_Atom"  # "Frozen_Phonon"
-    # input_multislice.pn_model = "Frozen_Phonon"
-    input_multislice.pn_coh_contrib = 0
-    input_multislice.pn_single_conf = False
-    input_multislice.pn_nconf = 50
-    input_multislice.pn_dim = 110
-    input_multislice.pn_seed = 300_183
-
-    # Set the slice thickness
-    input_multislice.spec_dz = slice_thickness
-
-    # Specimen thickness
-    input_multislice.thick_type = "Whole_Spec"
-
-    # x-y sampling
-    input_multislice.nx = microscope.detector.nx + margin * 2
-    input_multislice.ny = microscope.detector.ny + margin * 2
-    input_multislice.bwl = False
-
-    # Microscope parameters
-    input_multislice.E_0 = microscope.beam.energy
-    input_multislice.theta = microscope.beam.theta
-    input_multislice.phi = microscope.beam.phi
-
-    # Illumination model
-    input_multislice.illumination_model = "Partial_Coherent"
-    input_multislice.temporal_spatial_incoh = "Temporal_Spatial"
-
-    # Condenser lens
-    # source spread (illumination semiangle) function
-    ssf_sigma = multem.mrad_to_sigma(
-        input_multislice.E_0, microscope.beam.illumination_semiangle
-    )
-    input_multislice.cond_lens_si_sigma = ssf_sigma
-
-    # Objective lens
-    input_multislice.obj_lens_m = microscope.lens.m
-    input_multislice.obj_lens_c_10 = microscope.lens.c_10
-    input_multislice.obj_lens_c_12 = microscope.lens.c_12
-    input_multislice.obj_lens_phi_12 = microscope.lens.phi_12
-    input_multislice.obj_lens_c_21 = microscope.lens.c_21
-    input_multislice.obj_lens_phi_21 = microscope.lens.phi_21
-    input_multislice.obj_lens_c_23 = microscope.lens.c_23
-    input_multislice.obj_lens_phi_23 = microscope.lens.phi_23
-    input_multislice.obj_lens_c_30 = microscope.lens.c_30
-    input_multislice.obj_lens_c_32 = microscope.lens.c_32
-    input_multislice.obj_lens_phi_32 = microscope.lens.phi_32
-    input_multislice.obj_lens_c_34 = microscope.lens.c_34
-    input_multislice.obj_lens_phi_34 = microscope.lens.phi_34
-    input_multislice.obj_lens_c_41 = microscope.lens.c_41
-    input_multislice.obj_lens_phi_41 = microscope.lens.phi_41
-    input_multislice.obj_lens_c_43 = microscope.lens.c_43
-    input_multislice.obj_lens_phi_43 = microscope.lens.phi_43
-    input_multislice.obj_lens_c_45 = microscope.lens.c_45
-    input_multislice.obj_lens_phi_45 = microscope.lens.phi_45
-    input_multislice.obj_lens_c_50 = microscope.lens.c_50
-    input_multislice.obj_lens_c_52 = microscope.lens.c_52
-    input_multislice.obj_lens_phi_52 = microscope.lens.phi_52
-    input_multislice.obj_lens_c_54 = microscope.lens.c_54
-    input_multislice.obj_lens_phi_54 = microscope.lens.phi_54
-    input_multislice.obj_lens_c_56 = microscope.lens.c_56
-    input_multislice.obj_lens_phi_56 = microscope.lens.phi_56
-    input_multislice.obj_lens_inner_aper_ang = microscope.lens.inner_aper_ang
-    input_multislice.obj_lens_outer_aper_ang = microscope.lens.outer_aper_ang
-
-    # Do we have a phase plate
-    # if microscope.phase_plate:
-    #     input_multislice.phase_shift = pi / 2.0
-
-    # defocus spread function
-    input_multislice.obj_lens_ti_sigma = multem.iehwgd_to_sigma(
-        defocus_spread(
-            microscope.lens.c_c * 1e-3 / 1e-10,  # Convert from mm to A
-            microscope.beam.energy_spread,
-            microscope.lens.current_spread,
-            microscope.beam.acceleration_voltage_spread,
-        )
-    )
-
-    # zero defocus reference
-    if centre is not None:
-        input_multislice.cond_lens_zero_defocus_type = "User_Define"
-        input_multislice.obj_lens_zero_defocus_type = "User_Define"
-        input_multislice.cond_lens_zero_defocus_plane = centre
-        input_multislice.obj_lens_zero_defocus_plane = centre
-    else:
-        input_multislice.cond_lens_zero_defocus_type = "Last"
-        input_multislice.obj_lens_zero_defocus_type = "Last"
-
-    # Return the input multislice object
-    return input_multislice
-
-
-def create_input_multislice_diffraction(
-    microscope, slice_thickness, margin, simulation_type, centre=None
-):
-    """
-    Create the input multislice object
-
-    Args:
-        microscope (object): The microscope object
-        slice_thickness (float): The slice thickness
-        margin (int): The pixel margin
-
-    Returns:
-        object: The input multislice object
-
-    """
-
-    # Initialise the input and system configuration
-    input_multislice = multem.Input()
-
-    # Set simulation experiment
-    input_multislice.simulation_type = simulation_type
-
-    # Electron-Specimen interaction model
-    input_multislice.interaction_model = "Multislice"
-    input_multislice.potential_type = "Lobato_0_12"
-
-    # Potential slicing
-    # XXX If this is set to "Planes" then for the ribosome example I found that
-    # the simulation would not work well (e.g. The image may have nothing or a
-    # single point of intensity and nothing else). Best to keep this set to
-    # dz_Proj.
-    input_multislice.potential_slicing = "dz_Proj"
-
-    # Electron-Phonon interaction model
-    input_multislice.pn_model = "Still_Atom"  # "Frozen_Phonon"
-    # input_multislice.pn_model = "Frozen_Phonon"
-    input_multislice.pn_coh_contrib = 0
-    input_multislice.pn_single_conf = False
-    input_multislice.pn_nconf = 50
-    input_multislice.pn_dim = 110
-    input_multislice.pn_seed = 300_183
-
-    # Set the slice thickness
-    input_multislice.spec_dz = slice_thickness
-
-    # Specimen thickness
-    input_multislice.thick_type = "Whole_Spec"
-
-    # x-y sampling
-    input_multislice.nx = microscope.detector.nx + margin * 2
-    input_multislice.ny = microscope.detector.ny + margin * 2
-    input_multislice.bwl = False
-
-    # Microscope parameters
-    input_multislice.E_0 = microscope.beam.energy
-    input_multislice.theta = microscope.beam.theta
-    input_multislice.phi = microscope.beam.phi
-
-    # Illumination model
-    input_multislice.illumination_model = "Partial_Coherent"
-    input_multislice.temporal_spatial_incoh = "Temporal_Spatial"
-
-    # Set the incident wave
-    # For some reason need this to work with CBED
-    input_multislice.iw_x = [0]  # input_multislice.spec_lx/2
-    input_multislice.iw_y = [0]  # input_multislice.spec_ly/2
-
-    # Condenser lens
-    # source spread (illumination semiangle) function
-    ssf_sigma = multem.mrad_to_sigma(
-        input_multislice.E_0, microscope.beam.illumination_semiangle
-    )
-    input_multislice.cond_lens_si_sigma = ssf_sigma
-
-    # Objective lens
-    input_multislice.cond_lens_m = microscope.lens.m
-    input_multislice.cond_lens_c_10 = microscope.lens.c_10
-    input_multislice.cond_lens_c_12 = microscope.lens.c_12
-    input_multislice.cond_lens_phi_12 = microscope.lens.phi_12
-    input_multislice.cond_lens_c_21 = microscope.lens.c_21
-    input_multislice.cond_lens_phi_21 = microscope.lens.phi_21
-    input_multislice.cond_lens_c_23 = microscope.lens.c_23
-    input_multislice.cond_lens_phi_23 = microscope.lens.phi_23
-    input_multislice.cond_lens_c_30 = microscope.lens.c_30
-    input_multislice.cond_lens_c_32 = microscope.lens.c_32
-    input_multislice.cond_lens_phi_32 = microscope.lens.phi_32
-    input_multislice.cond_lens_c_34 = microscope.lens.c_34
-    input_multislice.cond_lens_phi_34 = microscope.lens.phi_34
-    input_multislice.cond_lens_c_41 = microscope.lens.c_41
-    input_multislice.cond_lens_phi_41 = microscope.lens.phi_41
-    input_multislice.cond_lens_c_43 = microscope.lens.c_43
-    input_multislice.cond_lens_phi_43 = microscope.lens.phi_43
-    input_multislice.cond_lens_c_45 = microscope.lens.c_45
-    input_multislice.cond_lens_phi_45 = microscope.lens.phi_45
-    input_multislice.cond_lens_c_50 = microscope.lens.c_50
-    input_multislice.cond_lens_c_52 = microscope.lens.c_52
-    input_multislice.cond_lens_phi_52 = microscope.lens.phi_52
-    input_multislice.cond_lens_c_54 = microscope.lens.c_54
-    input_multislice.cond_lens_phi_54 = microscope.lens.phi_54
-    input_multislice.cond_lens_c_56 = microscope.lens.c_56
-    input_multislice.cond_lens_phi_56 = microscope.lens.phi_56
-    input_multislice.cond_lens_inner_aper_ang = microscope.lens.inner_aper_ang
-    input_multislice.cond_lens_outer_aper_ang = microscope.lens.outer_aper_ang
-
-    # Do we have a phase plate
-    if microscope.phase_plate:
-        input_multislice.phase_shift = pi / 2.0
-
-    # defocus spread function
-    input_multislice.obj_lens_ti_sigma = multem.iehwgd_to_sigma(
-        defocus_spread(
-            microscope.lens.c_c * 1e-3 / 1e-10,  # Convert from mm to A
-            microscope.beam.energy_spread,
-            microscope.lens.current_spread,
-            microscope.beam.acceleration_voltage_spread,
-        )
-    )
-
-    # zero defocus reference
-    if centre is not None:
-        input_multislice.cond_lens_zero_defocus_type = "User_Define"
-        input_multislice.obj_lens_zero_defocus_type = "User_Define"
-        input_multislice.cond_lens_zero_defocus_plane = centre
-        input_multislice.obj_lens_zero_defocus_plane = centre
-    else:
-        input_multislice.cond_lens_zero_defocus_type = "Last"
-        input_multislice.obj_lens_zero_defocus_type = "Last"
-
-    # Return the input multislice object
-    return input_multislice
-
-
->>>>>>> f1651177
 class Simulation(object):
     """
     An object to wrap the simulation
 
     """
 
-<<<<<<< HEAD
     def __init__(
         self,
         image_size: Tuple[int, int],
         pixel_size: float,
         scan=None,
-        cluster=None,
+        nproc=1,
         simulate_image=None,
     ):
-=======
-    def __init__(self, image_size, pixel_size, scan=None, nproc=1, simulate_image=None):
->>>>>>> f1651177
         """
         Initialise the simulation
 
