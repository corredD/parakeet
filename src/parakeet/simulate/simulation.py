#
# parakeet.simulate.simulation.py
#
# Copyright (C) 2019 Diamond Light Source and Rosalind Franklin Institute
#
# Author: James Parkhurst
#
# This code is distributed under the GPLv3 license, a copy of
# which is included in the root directory of this package.
#

import logging
import numpy as np
import parakeet.config
import parakeet.dqe
import parakeet.freeze
import parakeet.futures
import parakeet.inelastic
import parakeet.sample
<<<<<<< HEAD
from parakeet.scan import UniformAngularScan
=======
from math import sqrt, pi

# Try to input MULTEM
try:
    import multem
except ImportError:
    warnings.warn("Could not import MULTEM")
>>>>>>> fdabb33c


# Get the logger
logger = logging.getLogger(__name__)


<<<<<<< HEAD
=======
def defocus_spread(Cc, dEE, dII, dVV):
    """
    From equation 3.41 in Kirkland: Advanced Computing in Electron Microscopy

    The dE, dI, dV are the 1/e half widths or E, I and V respectively

    Args:
        Cc (float): The chromatic abberation
        dEE (float): dE/E, the fluctuation in the electron energy
        dII (float): dI/I, the fluctuation in the lens current
        dVV (float): dV/V, the fluctuation in the acceleration voltage

    Returns:

    """
    return Cc * sqrt((dEE) ** 2 + (2 * dII) ** 2 + (dVV) ** 2)


def create_system_configuration(device):
    """
    Create an appropriate system configuration

    Args:
        device (str): The device to use

    Returns:
        object: The system configuration

    """
    assert device in ["cpu", "gpu"]

    # Initialise the system configuration
    system_conf = multem.SystemConfiguration()

    # Set the precision
    system_conf.precision = "float"

    # Set the device
    if device == "gpu":
        if multem.is_gpu_available():
            system_conf.device = "device"
        else:
            system_conf.device = "host"
            warnings.warn("GPU not present, reverting to CPU")
    else:
        system_conf.device = "host"

    # Print some output
    logger.info("Simulating using %s" % system_conf.device)

    # Return the system configuration
    return system_conf


def create_input_multislice(
    microscope, slice_thickness, margin, simulation_type, centre=None
):
    """
    Create the input multislice object

    Args:
        microscope (object): The microscope object
        slice_thickness (float): The slice thickness
        margin (int): The pixel margin

    Returns:
        object: The input multislice object

    """

    # Initialise the input and system configuration
    input_multislice = multem.Input()

    # Set simulation experiment
    input_multislice.simulation_type = simulation_type

    # Electron-Specimen interaction model
    input_multislice.interaction_model = "Multislice"
    input_multislice.potential_type = "Lobato_0_12"

    # Potential slicing
    # XXX If this is set to "Planes" then for the ribosome example I found that
    # the simulation would not work well (e.g. The image may have nothing or a
    # single point of intensity and nothing else). Best to keep this set to
    # dz_Proj.
    input_multislice.potential_slicing = "dz_Proj"

    # Electron-Phonon interaction model
    input_multislice.pn_model = "Still_Atom"  # "Frozen_Phonon"
    # input_multislice.pn_model = "Frozen_Phonon"
    input_multislice.pn_coh_contrib = 0
    input_multislice.pn_single_conf = False
    input_multislice.pn_nconf = 50
    input_multislice.pn_dim = 110
    input_multislice.pn_seed = 300_183

    # Set the slice thickness
    input_multislice.spec_dz = slice_thickness

    # Specimen thickness
    input_multislice.thick_type = "Whole_Spec"

    # x-y sampling
    input_multislice.nx = microscope.detector.nx + margin * 2
    input_multislice.ny = microscope.detector.ny + margin * 2
    input_multislice.bwl = False

    # Microscope parameters
    input_multislice.E_0 = microscope.beam.energy
    input_multislice.theta = microscope.beam.theta
    input_multislice.phi = microscope.beam.phi

    # Illumination model
    input_multislice.illumination_model = "Partial_Coherent"
    input_multislice.temporal_spatial_incoh = "Temporal_Spatial"

    # Condenser lens
    # source spread (illumination semiangle) function
    ssf_sigma = multem.mrad_to_sigma(
        input_multislice.E_0, microscope.beam.illumination_semiangle
    )
    input_multislice.cond_lens_si_sigma = ssf_sigma

    # Objective lens
    input_multislice.obj_lens_m = microscope.lens.m
    input_multislice.obj_lens_c_10 = microscope.lens.c_10
    input_multislice.obj_lens_c_12 = microscope.lens.c_12
    input_multislice.obj_lens_phi_12 = microscope.lens.phi_12
    input_multislice.obj_lens_c_21 = microscope.lens.c_21
    input_multislice.obj_lens_phi_21 = microscope.lens.phi_21
    input_multislice.obj_lens_c_23 = microscope.lens.c_23
    input_multislice.obj_lens_phi_23 = microscope.lens.phi_23
    input_multislice.obj_lens_c_30 = microscope.lens.c_30
    input_multislice.obj_lens_c_32 = microscope.lens.c_32
    input_multislice.obj_lens_phi_32 = microscope.lens.phi_32
    input_multislice.obj_lens_c_34 = microscope.lens.c_34
    input_multislice.obj_lens_phi_34 = microscope.lens.phi_34
    input_multislice.obj_lens_c_41 = microscope.lens.c_41
    input_multislice.obj_lens_phi_41 = microscope.lens.phi_41
    input_multislice.obj_lens_c_43 = microscope.lens.c_43
    input_multislice.obj_lens_phi_43 = microscope.lens.phi_43
    input_multislice.obj_lens_c_45 = microscope.lens.c_45
    input_multislice.obj_lens_phi_45 = microscope.lens.phi_45
    input_multislice.obj_lens_c_50 = microscope.lens.c_50
    input_multislice.obj_lens_c_52 = microscope.lens.c_52
    input_multislice.obj_lens_phi_52 = microscope.lens.phi_52
    input_multislice.obj_lens_c_54 = microscope.lens.c_54
    input_multislice.obj_lens_phi_54 = microscope.lens.phi_54
    input_multislice.obj_lens_c_56 = microscope.lens.c_56
    input_multislice.obj_lens_phi_56 = microscope.lens.phi_56
    input_multislice.obj_lens_inner_aper_ang = microscope.lens.inner_aper_ang
    input_multislice.obj_lens_outer_aper_ang = microscope.lens.outer_aper_ang

    # Do we have a phase plate
    # if microscope.phase_plate:
    #     input_multislice.phase_shift = pi / 2.0

    # defocus spread function
    input_multislice.obj_lens_ti_sigma = multem.iehwgd_to_sigma(
        defocus_spread(
            microscope.lens.c_c * 1e-3 / 1e-10,  # Convert from mm to A
            microscope.beam.energy_spread,
            microscope.lens.current_spread,
            microscope.beam.acceleration_voltage_spread,
        )
    )

    # zero defocus reference
    if centre is not None:
        input_multislice.cond_lens_zero_defocus_type = "User_Define"
        input_multislice.obj_lens_zero_defocus_type = "User_Define"
        input_multislice.cond_lens_zero_defocus_plane = centre
        input_multislice.obj_lens_zero_defocus_plane = centre
    else:
        input_multislice.cond_lens_zero_defocus_type = "Last"
        input_multislice.obj_lens_zero_defocus_type = "Last"

    # Return the input multislice object
    return input_multislice


def create_input_multislice_diffraction(
    microscope, slice_thickness, margin, simulation_type, centre=None
):
    """
    Create the input multislice object

    Args:
        microscope (object): The microscope object
        slice_thickness (float): The slice thickness
        margin (int): The pixel margin

    Returns:
        object: The input multislice object

    """

    # Initialise the input and system configuration
    input_multislice = multem.Input()

    # Set simulation experiment
    input_multislice.simulation_type = simulation_type

    # Electron-Specimen interaction model
    input_multislice.interaction_model = "Multislice"
    input_multislice.potential_type = "Lobato_0_12"

    # Potential slicing
    # XXX If this is set to "Planes" then for the ribosome example I found that
    # the simulation would not work well (e.g. The image may have nothing or a
    # single point of intensity and nothing else). Best to keep this set to
    # dz_Proj.
    input_multislice.potential_slicing = "dz_Proj"

    # Electron-Phonon interaction model
    input_multislice.pn_model = "Still_Atom"  # "Frozen_Phonon"
    # input_multislice.pn_model = "Frozen_Phonon"
    input_multislice.pn_coh_contrib = 0
    input_multislice.pn_single_conf = False
    input_multislice.pn_nconf = 50
    input_multislice.pn_dim = 110
    input_multislice.pn_seed = 300_183

    # Set the slice thickness
    input_multislice.spec_dz = slice_thickness

    # Specimen thickness
    input_multislice.thick_type = "Whole_Spec"

    # x-y sampling
    input_multislice.nx = microscope.detector.nx + margin * 2
    input_multislice.ny = microscope.detector.ny + margin * 2
    input_multislice.bwl = False

    # Microscope parameters
    input_multislice.E_0 = microscope.beam.energy
    input_multislice.theta = microscope.beam.theta
    input_multislice.phi = microscope.beam.phi

    # Illumination model
    input_multislice.illumination_model = "Partial_Coherent"
    input_multislice.temporal_spatial_incoh = "Temporal_Spatial"

    # Set the incident wave
    # For some reason need this to work with CBED
    input_multislice.iw_x = [0]  # input_multislice.spec_lx/2
    input_multislice.iw_y = [0]  # input_multislice.spec_ly/2

    # Condenser lens
    # source spread (illumination semiangle) function
    ssf_sigma = multem.mrad_to_sigma(
        input_multislice.E_0, microscope.beam.illumination_semiangle
    )
    input_multislice.cond_lens_si_sigma = ssf_sigma

    # Objective lens
    input_multislice.cond_lens_m = microscope.lens.m
    input_multislice.cond_lens_c_10 = microscope.lens.c_10
    input_multislice.cond_lens_c_12 = microscope.lens.c_12
    input_multislice.cond_lens_phi_12 = microscope.lens.phi_12
    input_multislice.cond_lens_c_21 = microscope.lens.c_21
    input_multislice.cond_lens_phi_21 = microscope.lens.phi_21
    input_multislice.cond_lens_c_23 = microscope.lens.c_23
    input_multislice.cond_lens_phi_23 = microscope.lens.phi_23
    input_multislice.cond_lens_c_30 = microscope.lens.c_30
    input_multislice.cond_lens_c_32 = microscope.lens.c_32
    input_multislice.cond_lens_phi_32 = microscope.lens.phi_32
    input_multislice.cond_lens_c_34 = microscope.lens.c_34
    input_multislice.cond_lens_phi_34 = microscope.lens.phi_34
    input_multislice.cond_lens_c_41 = microscope.lens.c_41
    input_multislice.cond_lens_phi_41 = microscope.lens.phi_41
    input_multislice.cond_lens_c_43 = microscope.lens.c_43
    input_multislice.cond_lens_phi_43 = microscope.lens.phi_43
    input_multislice.cond_lens_c_45 = microscope.lens.c_45
    input_multislice.cond_lens_phi_45 = microscope.lens.phi_45
    input_multislice.cond_lens_c_50 = microscope.lens.c_50
    input_multislice.cond_lens_c_52 = microscope.lens.c_52
    input_multislice.cond_lens_phi_52 = microscope.lens.phi_52
    input_multislice.cond_lens_c_54 = microscope.lens.c_54
    input_multislice.cond_lens_phi_54 = microscope.lens.phi_54
    input_multislice.cond_lens_c_56 = microscope.lens.c_56
    input_multislice.cond_lens_phi_56 = microscope.lens.phi_56
    input_multislice.cond_lens_inner_aper_ang = microscope.lens.inner_aper_ang
    input_multislice.cond_lens_outer_aper_ang = microscope.lens.outer_aper_ang

    # Do we have a phase plate
    if microscope.phase_plate:
        input_multislice.phase_shift = pi / 2.0

    # defocus spread function
    input_multislice.obj_lens_ti_sigma = multem.iehwgd_to_sigma(
        defocus_spread(
            microscope.lens.c_c * 1e-3 / 1e-10,  # Convert from mm to A
            microscope.beam.energy_spread,
            microscope.lens.current_spread,
            microscope.beam.acceleration_voltage_spread,
        )
    )

    # zero defocus reference
    if centre is not None:
        input_multislice.cond_lens_zero_defocus_type = "User_Define"
        input_multislice.obj_lens_zero_defocus_type = "User_Define"
        input_multislice.cond_lens_zero_defocus_plane = centre
        input_multislice.obj_lens_zero_defocus_plane = centre
    else:
        input_multislice.cond_lens_zero_defocus_type = "Last"
        input_multislice.obj_lens_zero_defocus_type = "Last"

    # Return the input multislice object
    return input_multislice


>>>>>>> fdabb33c
class Simulation(object):
    """
    An object to wrap the simulation

    """

    def __init__(
        self,
        image_size: tuple[int, int],
        pixel_size: float,
        scan=None,
        cluster=None,
        simulate_image=None,
    ):
        """
        Initialise the simulation

        Args:
            image_size: The image size
            scan (object): The scan object
            cluster (object): The cluster spec
            simulate_image (func): The image simulation function

        """
        self.pixel_size = pixel_size
        self.image_size = image_size
        self.scan = scan
        self.cluster = cluster
        self.simulate_image = simulate_image

        # Single particle mode check
        if isinstance(scan, UniformAngularScan):
            self.scan.poses.write_star_file(self.scan.metadata_file)

    @property
    def shape(self) -> tuple[int, int, int]:
        """
        Return
            The simulation data shape

        """
        nx = self.image_size[0]
        ny = self.image_size[1]
        nz = 1
        if self.scan is not None:
            nz = len(self.scan)
        return (nz, ny, nx)

    def angles(self) -> list[float]:
        """
        Return:
            The simulation angles

        """
        if self.scan is None:
            return [(0, 0, 0)]
        return list(
            zip(self.scan.image_number, self.scan.fraction_number, self.scan.angles)
        )

    def run(self, writer=None):
        """
        Run the simulation

        Args:
            writer (object): Write each image to disk

        """

        # Check the shape of the writer
        if writer:
            assert writer.shape == self.shape

        # If we are executing in a single process just do a for loop
        if self.cluster is None or self.cluster["method"] is None:
            for i, (image_number, fraction_number, angle) in enumerate(self.angles()):
                logger.info(
                    f"    Running job: {i+1}/{self.shape[0]} for image {image_number} fraction {fraction_number} with tilt {angle} degrees"
                )
                _, image, metadata = self.simulate_image(i)
                if writer is not None:
                    writer.data[i, :, :] = image
                    if metadata is not None:
                        writer.header[i] = metadata
        else:
            # Set the maximum number of workers
            self.cluster["max_workers"] = min(
                self.cluster["max_workers"], self.shape[0]
            )
            logger.info("Initialising %d worker threads" % self.cluster["max_workers"])

            # Get the futures executor
            with parakeet.futures.factory(**self.cluster) as executor:
                # Copy the data to each worker
                logger.info("Copying data to workers...")

                # Submit all jobs
                logger.info("Running simulation...")
                futures = []
                for i, (image_number, fraction_number, angle) in enumerate(
                    self.scan.angles
                ):
                    logger.info(
                        f"    Running job: {i+1}/{self.shape[0]} for image {image_number} fraction {fraction_number} with tilt {angle} degrees"
                    )
                    futures.append(executor.submit(self.simulate_image, i))

                # Wait for results
                for j, future in enumerate(parakeet.futures.as_completed(futures)):
                    # Get the result
                    i, image, metadata = future.result()

                    # Set the output in the writer
                    if writer is not None:
                        writer.data[i, :, :] = image
                        if metadata is not None:
                            writer.header[i] = metadata

                    # Write some info
                    vmin = np.min(image)
                    vmax = np.max(image)
                    logger.info(
                        "    Processed job: %d (%d/%d); image min/max: %.2f/%.2f"
                        % (i + 1, j + 1, self.shape[0], vmin, vmax)
                    )<|MERGE_RESOLUTION|>--- conflicted
+++ resolved
@@ -17,9 +17,7 @@
 import parakeet.futures
 import parakeet.inelastic
 import parakeet.sample
-<<<<<<< HEAD
-from parakeet.scan import UniformAngularScan
-=======
+import warnings
 from math import sqrt, pi
 
 # Try to input MULTEM
@@ -27,15 +25,12 @@
     import multem
 except ImportError:
     warnings.warn("Could not import MULTEM")
->>>>>>> fdabb33c
 
 
 # Get the logger
 logger = logging.getLogger(__name__)
 
 
-<<<<<<< HEAD
-=======
 def defocus_spread(Cc, dEE, dII, dVV):
     """
     From equation 3.41 in Kirkland: Advanced Computing in Electron Microscopy
@@ -349,7 +344,6 @@
     return input_multislice
 
 
->>>>>>> fdabb33c
 class Simulation(object):
     """
     An object to wrap the simulation
@@ -380,10 +374,6 @@
         self.cluster = cluster
         self.simulate_image = simulate_image
 
-        # Single particle mode check
-        if isinstance(scan, UniformAngularScan):
-            self.scan.poses.write_star_file(self.scan.metadata_file)
-
     @property
     def shape(self) -> tuple[int, int, int]:
         """
@@ -398,7 +388,7 @@
             nz = len(self.scan)
         return (nz, ny, nx)
 
-    def angles(self) -> list[float]:
+    def angles(self) -> list:
         """
         Return:
             The simulation angles
